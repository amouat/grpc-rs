--- conflicted
+++ resolved
@@ -204,13 +204,8 @@
         self.request_call.take()
     }
 
-<<<<<<< HEAD
-    pub fn handle(self, inner: &Arc<Inner>, cq: &CompletionQueue, data: Option<&[u8]>) {
-        let handler = inner.get_handler(self.request.method()).unwrap();
-=======
-    pub fn handle(mut self, rc: &RequestCallContext, cq: &CompletionQueue, data: Option<&[u8]>) {
+    pub fn handle(self, rc: &RequestCallContext, cq: &CompletionQueue, data: Option<&[u8]>) {
         let handler = unsafe { rc.get_handler(self.request.method()).unwrap() };
->>>>>>> 3aab8fa1
         if let Some(data) = data {
             return execute(self.request, cq, data, handler);
         }
